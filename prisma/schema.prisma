--- conflicted
+++ resolved
@@ -34,7 +34,6 @@
 model Campaign {
   id                   String           @id @default(cuid())
   makerId              String
-<<<<<<< HEAD
   organizationId       String?
   title                String
   summary              String
@@ -55,28 +54,6 @@
   createdAt            DateTime         @default(now())
   updatedAt            DateTime         @default(now()) @updatedAt
   endsAt               DateTime?
-=======
-  title                String
-  summary              String
-  description          String?
-  currency             String           @default("USD")
-  status               String           @default("draft")
-  repoUrl              String?
-  videoUrl             String?
-  deployModes          String[]         @default([])
-  createdAt            DateTime         @default(now())
-  endsAt               DateTime?
-  onlyBackersComment   Boolean          @default(false)
-  requireBackerAccount Boolean          @default(true)
-  updatedAt            DateTime         @default(now()) @updatedAt
-  fundingGoalDollars   Int              @default(0)
-  raisedDollars        Int              @default(0)
-  organizationId       String?
-  image                String?
-  sectors              String[]         @default([])
-  leadVideoUrl         String?
-  websiteUrl           String?
->>>>>>> 82209422
   badges               Badge[]
   maker                User             @relation("MakerCampaigns", fields: [makerId], references: [id])
   organization         Organization?    @relation("OrganizationCampaigns", fields: [organizationId], references: [id])
@@ -88,12 +65,9 @@
   pledgeTiers          PledgeTier[]
   stretchGoals         StretchGoal[]
   teamMembers          TeamMember[]
-<<<<<<< HEAD
-=======
-  analysis        CampaignAnalysis?
+  analysis             CampaignAnalysis?
   rfps                 RFP[]            // RFPs created from this campaign
   projects             Project[]        // Projects initiated by this campaign
->>>>>>> 82209422
 }
 
 model Milestone {
@@ -110,7 +84,6 @@
 }
 
 model Pledge {
-<<<<<<< HEAD
   id            String      @id @default(cuid())
   campaignId    String
   backerId      String
@@ -126,17 +99,6 @@
   backer        User        @relation(fields: [backerId], references: [id])
   campaign      Campaign    @relation(fields: [campaignId], references: [id], onDelete: Cascade)
   pledgeTier    PledgeTier? @relation(fields: [pledgeTierId], references: [id])
-=======
-  id            String   @id @default(cuid())
-  campaignId    String
-  backerId      String
-  status        String   @default("authorized")
-  paymentRef    String?
-  createdAt     DateTime @default(now())
-  amountDollars Int
-  backer        User     @relation(fields: [backerId], references: [id])
-  campaign      Campaign @relation(fields: [campaignId], references: [id], onDelete: Cascade)
->>>>>>> 82209422
 }
 
 model Badge {
@@ -162,17 +124,10 @@
   campaignId    String
   title         String
   description   String
-<<<<<<< HEAD
   targetDollars Int      @default(0)
   isUnlocked    Boolean  @default(false)
   order         Int
   createdAt     DateTime @default(now())
-=======
-  isUnlocked    Boolean  @default(false)
-  order         Int
-  createdAt     DateTime @default(now())
-  targetDollars Int      @default(0)
->>>>>>> 82209422
   campaign      Campaign @relation(fields: [campaignId], references: [id], onDelete: Cascade)
 }
 
@@ -187,10 +142,7 @@
   order         Int      @default(1)
   createdAt     DateTime @default(now())
   updatedAt     DateTime @updatedAt
-<<<<<<< HEAD
   pledges       Pledge[]
-=======
->>>>>>> 82209422
   campaign      Campaign @relation(fields: [campaignId], references: [id], onDelete: Cascade)
 }
 
@@ -200,15 +152,9 @@
   userId       String
   content      String
   parentId     String?
-<<<<<<< HEAD
   isTeamMember Boolean   @default(false)
   createdAt    DateTime  @default(now())
   updatedAt    DateTime  @updatedAt
-=======
-  createdAt    DateTime  @default(now())
-  updatedAt    DateTime  @updatedAt
-  isTeamMember Boolean   @default(false)
->>>>>>> 82209422
   campaign     Campaign  @relation(fields: [campaignId], references: [id], onDelete: Cascade)
   parent       Comment?  @relation("CommentReplies", fields: [parentId], references: [id], onDelete: Cascade)
   replies      Comment[] @relation("CommentReplies")
@@ -269,17 +215,10 @@
 
 model AdminSettings {
   id                           String   @id @default(cuid())
-<<<<<<< HEAD
   waitlistEnabled              Boolean  @default(false)
   organizationApprovalRequired Boolean  @default(true)
   updatedAt                    DateTime @updatedAt
   updatedBy                    String?
-=======
-  organizationApprovalRequired Boolean  @default(true)
-  updatedAt                    DateTime @updatedAt
-  updatedBy                    String?
-  waitlistEnabled              Boolean  @default(false)
->>>>>>> 82209422
   updater                      User?    @relation(fields: [updatedBy], references: [id])
 }
 
@@ -302,10 +241,7 @@
   website             String?
   email               String
   ownerId             String
-<<<<<<< HEAD
   type                String                   @default("creator")
-=======
->>>>>>> 82209422
   status              String                   @default("pending")
   stripeAccountId     String?                  @unique
   stripeAccountStatus String?
@@ -315,33 +251,20 @@
   notes               String?
   approvedAt          DateTime?
   approvedBy          String?
-<<<<<<< HEAD
   listingVisibility   String                   @default("public")
   shortDescription    String?
   logo                String?
   portfolioItems      Json?
   createdAt           DateTime                 @default(now())
   updatedAt           DateTime                 @updatedAt
-=======
-  createdAt           DateTime                 @default(now())
-  updatedAt           DateTime                 @updatedAt
-  listingVisibility   String                   @default("public")
-  logo                String?
-  portfolioItems      Json?
-  shortDescription    String?
-  type                String                   @default("creator")
->>>>>>> 82209422
   campaigns           Campaign[]               @relation("OrganizationCampaigns")
   generatedImages     GeneratedImage[]
   approver            User?                    @relation("OrganizationApprover", fields: [approvedBy], references: [id])
   owner               User                     @relation(fields: [ownerId], references: [id])
   services            OrganizationService[]
   teamMembers         OrganizationTeamMember[]
-<<<<<<< HEAD
-=======
   bids                Bid[]                    // Bids submitted by this organization
   projects            Project[]                // Projects assigned to this organization
->>>>>>> 82209422
 }
 
 model ServiceCategory {
