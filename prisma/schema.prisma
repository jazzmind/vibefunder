--- conflicted
+++ resolved
@@ -51,24 +51,14 @@
   sectors              String[]         @default([])
   requireBackerAccount Boolean          @default(true)
   onlyBackersComment   Boolean          @default(false)
-  createdAt            DateTime         @default(now())
-  updatedAt            DateTime         @default(now()) @updatedAt
-<<<<<<< HEAD
-  endsAt               DateTime?
-=======
-  fundingGoalDollars   Int              @default(0)
-  raisedDollars        Int              @default(0)
-  organizationId       String?
-  image                String?
-  sectors              String[]         @default([])
-  leadVideoUrl         String?
-  websiteUrl           String?
   reviewStatus         String?          @default("not_submitted") // not_submitted, pending_review, approved, needs_changes
   submittedForReviewAt DateTime?
   reviewFeedback       String?
   reviewedBy           String?
   reviewedAt           DateTime?
->>>>>>> 8c3436a8
+  createdAt            DateTime         @default(now())
+  updatedAt            DateTime         @default(now()) @updatedAt
+  endsAt               DateTime?
   badges               Badge[]
   maker                User             @relation("MakerCampaigns", fields: [makerId], references: [id])
   organization         Organization?    @relation("OrganizationCampaigns", fields: [organizationId], references: [id])
